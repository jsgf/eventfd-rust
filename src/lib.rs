--- conflicted
+++ resolved
@@ -146,11 +146,11 @@
 }
 
 
-<<<<<<< HEAD
 #[cfg(test)]
 mod test {
     extern crate std;
     use super::{EventFD, EFD_SEMAPHORE, EFD_NONBLOCK};
+    use std::thread::Thread;
 
     #[test]
     fn test_basic() {
@@ -163,36 +163,12 @@
 
         assert_eq!(efd.read(), Ok(10));
 
-        spawn(proc() {
+        Thread::spawn(move || {
             assert_eq!(cefd.read(), Ok(7));
             assert_eq!(cefd.write(1), Ok(()));
             assert_eq!(cefd.write(2), Ok(()));
             tx.send(());
-        });
-=======
-#[test]
-fn test_basic() {
-    let (tx,rx) = std::comm::channel();
-    let efd = match EventFD::new(10, 0) {
-        Err(e) => panic!("new failed {}", e),
-        Ok(fd) => fd,
-    };
-    let cefd = efd.clone();
-
-    assert!(efd.read() == Ok(10));
-
-    Thread::spawn(move || {
-        assert!(cefd.read() == Ok(7));
-        assert!(cefd.write(1) == Ok(()));
-        assert!(cefd.write(2) == Ok(()));
-        tx.send(());
-    }).detach();
-
-    assert!(efd.write(7) == Ok(()));
-    rx.recv();
-    assert!(efd.read() == Ok(3));
-}
->>>>>>> 415e3cb9
+        }).detach();
 
         assert_eq!(efd.write(7), Ok(()));
         rx.recv();
@@ -254,36 +230,14 @@
         assert_eq!(efd.write(1), Ok(()));
         tx.send(efd);
 
-<<<<<<< HEAD
-        let t = std::task::try(proc() {
+        let t = Thread::spawn(move || {
             let efd = rx.recv();
             assert_eq!(efd.read(), Ok(11))
-        });
+        }).join();
 
         match t {
             Ok(_) => println!("ok"),
             Err(_) => panic!("failed"),
         }
-=======
-#[test]
-fn test_chan() {
-    let (tx,rx) = std::comm::channel();
-    let efd = match EventFD::new(10, 0) {
-        Err(e) => panic!("new failed {}", e),
-        Ok(fd) => fd,
-    };
-
-    assert!(efd.write(1) == Ok(()));
-    tx.send(efd);
-
-    let t = Thread::spawn(move || {
-        let efd = rx.recv();
-        assert!(efd.read() == Ok(11))
-    }).join();
-
-    match t {
-        Ok(_) => println!("ok"),
-        Err(_) => panic!("failed"),
->>>>>>> 415e3cb9
     }
 }